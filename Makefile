--- conflicted
+++ resolved
@@ -15,38 +15,8 @@
 
 OCRD_MODULES := $(shell git submodule status | while read commit dir ref; do echo $$dir; done)
 
-<<<<<<< HEAD
 .PHONY: all always-update
 all: $(VENV) $(OCRD_EXECUTABLES) $(OCRD_MODULES)
-=======
-OCRD_CIS += $(BIN)/calamari-eval
-OCRD_CIS := $(BIN)/calamari-train
-OCRD_CIS += $(BIN)/edit-distance
-OCRD_CIS += $(BIN)/ocrd-cis-aio
-OCRD_CIS += $(BIN)/ocrd-cis-align
-OCRD_CIS += $(BIN)/ocrd-cis-clean
-OCRD_CIS += $(BIN)/ocrd-cis-cutter
-OCRD_CIS += $(BIN)/ocrd-cis-importer
-OCRD_CIS += $(BIN)/ocrd-cis-lang
-OCRD_CIS += $(BIN)/ocrd-cis-ocropy-binarize
-OCRD_CIS += $(BIN)/ocrd-cis-ocropy-clip
-OCRD_CIS += $(BIN)/ocrd-cis-ocropy-denoise
-OCRD_CIS += $(BIN)/ocrd-cis-ocropy-deskew
-OCRD_CIS += $(BIN)/ocrd-cis-ocropy-dewarp
-OCRD_CIS += $(BIN)/ocrd-cis-ocropy-rec
-OCRD_CIS += $(BIN)/ocrd-cis-ocropy-recognize
-OCRD_CIS += $(BIN)/ocrd-cis-ocropy-resegment
-OCRD_CIS += $(BIN)/ocrd-cis-ocropy-segment
-OCRD_CIS += $(BIN)/ocrd-cis-ocropy-train
-OCRD_CIS += $(BIN)/ocrd-cis-profile
-OCRD_CIS += $(BIN)/ocrd-cis-stats
-OCRD_CIS += $(BIN)/tqdm
-OCRD_EXECUTABLES += $(OCRD_CIS)
-
-OCRD_COR_ASV_ANN := $(BIN)/ocrd-cor-asv-ann-evaluate
-OCRD_COR_ASV_ANN += $(BIN)/ocrd-cor-asv-ann-process
-OCRD_EXECUTABLES += $(OCRD_COR_ASV_ANN)
->>>>>>> 51ed31ce
 
 # update subrepos to the commited revisions:
 # - depends on phony always-update,
@@ -62,6 +32,7 @@
 
 $(ACTIVATE_VENV) $(VENV):
 	$(PYTHON) -m venv $(VENV)
+	. $(ACTIVATE_VENV) && pip install --upgrade pip
 
 # Get Python modules.
 
@@ -71,14 +42,8 @@
 
 OCRD_EXECUTABLES += $(OCRD_KRAKEN)
 
-<<<<<<< HEAD
 OCRD_KRAKEN := $(BIN)/ocrd-kraken-binarize
 OCRD_KRAKEN += $(BIN)/ocrd-kraken-segment
-=======
-$(ACTIVATE_VENV) $(VENV):
-	$(PYTHON) -m venv $(VENV)
-	pip install --upgrade pip
->>>>>>> 51ed31ce
 
 $(OCRD_KRAKEN): ocrd_kraken install-clstm
 
@@ -127,19 +92,36 @@
 
 $(OCRD_TESSEROCR): ocrd_tesserocr install-tesserocr
 
-<<<<<<< HEAD
 .PHONY: install-tesserocr
 install-tesserocr: tesserocr
-=======
-ocrd_cis/setup.py:
-	git submodule update --init ocrd_cis
 
-$(OCRD_CIS): $(ACTIVATE_VENV) ocrd_cis/setup.py $(BIN)/wheel
-	. $(ACTIVATE_VENV) && cd ocrd_cis && pip install .
+OCRD_EXECUTABLES += $(OCRD_CIS)
 
-ocrd_tesserocr/setup.py:
-	git submodule update --init ocrd_tesserocr
->>>>>>> 51ed31ce
+OCRD_CIS := $(BIN)/ocrd-cis-aio
+OCRD_CIS += $(BIN)/ocrd-cis-align
+OCRD_CIS += $(BIN)/ocrd-cis-clean
+OCRD_CIS += $(BIN)/ocrd-cis-cutter
+OCRD_CIS += $(BIN)/ocrd-cis-importer
+OCRD_CIS += $(BIN)/ocrd-cis-lang
+OCRD_CIS += $(BIN)/ocrd-cis-ocropy-binarize
+OCRD_CIS += $(BIN)/ocrd-cis-ocropy-clip
+OCRD_CIS += $(BIN)/ocrd-cis-ocropy-denoise
+OCRD_CIS += $(BIN)/ocrd-cis-ocropy-deskew
+OCRD_CIS += $(BIN)/ocrd-cis-ocropy-dewarp
+OCRD_CIS += $(BIN)/ocrd-cis-ocropy-rec
+OCRD_CIS += $(BIN)/ocrd-cis-ocropy-recognize
+OCRD_CIS += $(BIN)/ocrd-cis-ocropy-resegment
+OCRD_CIS += $(BIN)/ocrd-cis-ocropy-segment
+OCRD_CIS += $(BIN)/ocrd-cis-ocropy-train
+OCRD_CIS += $(BIN)/ocrd-cis-profile
+OCRD_CIS += $(BIN)/ocrd-cis-stats
+# these are from calamari_ocr, a pip requirement:
+OCRD_CIS += $(BIN)/tqdm
+OCRD_CIS += $(BIN)/calamari-eval
+OCRD_CIS += $(BIN)/calamari-train
+OCRD_CIS += $(BIN)/edit-distance
+
+$(OCRD_CIS): ocrd_cis
 
 # Most recipes install more than one tool at once,
 # which make does not know; To avoid races, these
