# Makefile for OCR-D

# Allow repo-independent site-local customization of variables
-include local.mk

# Python version (python3 required).
PYTHON := python3
# Python packaging
PIP ?= pip3
# PIP_OPTIONS ?= # empty
# Derived variable to allow filtering -e, or inserting other options
# (the option --editable must always be last and only applies to src install)
PIP_OPTIONS_E = $(filter-out -e,$(PIP_OPTIONS))
GIT_RECURSIVE = # --recursive
# Required and optional Tesseract models.
ALL_TESSERACT_MODELS = eng equ osd $(TESSERACT_MODELS)

# directory for virtual Python environment
# (but re-use if already active):
VIRTUAL_ENV ?= $(CURDIR)/venv

BIN := $(VIRTUAL_ENV)/bin
SHARE := $(VIRTUAL_ENV)/share
ACTIVATE_VENV := $(VIRTUAL_ENV)/bin/activate

define WGET
$(if $(shell which wget),wget -nv -O $(1) $(2),$(if $(shell which curl),curl -o $(1) $(2),$(error "found no cmdline downloader (wget/curl)")))
endef

PKG_CONFIG_PATH := $(VIRTUAL_ENV)/lib/pkgconfig
export PKG_CONFIG_PATH

OCRD_EXECUTABLES = $(BIN)/ocrd # add more CLIs below
CUSTOM_DEPS = wget python3-venv # add more packages for deps-ubuntu below (or modules as preqrequisites)

# Default to all submodules, but allow overriding by user
# (and treat the empty value as if it was unset)
ifeq ($(strip $(OCRD_MODULES)),)
# opencv-python is only needed for aarch64-linux-gnu and other less common platforms,
# so don't include it by default.
override OCRD_MODULES := $(filter-out opencv-python,$(shell git submodule status | while read commit dir ref; do echo $$dir; done))
endif

.DEFAULT_GOAL = help # all is too much for a default, and ocrd is too little

.PHONY: all modules clean help show always-update

all: modules # add OCRD_EXECUTABLES at the end

clean: # add more prerequisites for clean below
	$(RM) -r $(CURDIR)/venv

define HELP
cat <<"EOF"
Rules to download and install all OCR-D module processors
from their source repositories into a single virtualenv.

Targets:
	help: this message
	show: lists the venv path and all executables (to be) installed
	ocrd: installs only the virtual environment and OCR-D/core packages
	modules: download all submodules to the managed revision
	all: installs all executables of all modules
	install-tesseract: download, build and install Tesseract (with required models)
	fix-pip: try to repair conflicting requirements
	clean: removes the virtual environment directory, and clean-*
	clean-tesseract: remove the build directory for tesseract
	clean-olena: remove the build directory for ocrd_olena
	docker: (re)build a docker image including all executables
	dockers: (re)build docker images for some pre-selected subsets of modules

Variables:
	VIRTUAL_ENV: absolute path to (re-)use for the virtual environment
	TMPDIR: path to use for temporary storage instead of the system default
	PYTHON: name of the Python binary
	PIP: name of the Python packaging binary
	PIP_OPTIONS: extra options for the `pip install` command like `-q` or `-v` or `-e`
	GIT_RECURSIVE: set to `--recursive` to checkout/update all submodules recursively
	OCRD_MODULES: list of submodules to include (defaults to all git submodules, see `show`)
	TESSERACT_MODELS: list of additional models/languages to download for Tesseract
EOF
endef
export HELP
help: ;	@eval "$$HELP"

# update subrepos to the committed revisions:
# - depends on phony always-update,
#   so this will not only work on first checkout
# - updates the module to the revision registered here,
#   unless it is already up-to-date
# - then updates the time stamp of the module directory
#   so the directory can be used as a dependency
modules: $(OCRD_MODULES)
# but bypass updates if we have no repo here (e.g. Docker build)
ifneq (,$(wildcard .git))
$(OCRD_MODULES): always-update
	git submodule sync $(GIT_RECURSIVE) $@
	if git submodule status $(GIT_RECURSIVE) $@ | grep -qv '^ '; then \
		git submodule update --init $(GIT_RECURSIVE) $@ && \
		touch $@; fi
endif

# Get Python modules.

$(ACTIVATE_VENV) $(VIRTUAL_ENV):
	$(PYTHON) -m venv $(VIRTUAL_ENV)
	. $(ACTIVATE_VENV) && $(PIP) install --upgrade $(PIP_OPTIONS_E) pip

.PHONY: wheel
wheel: $(BIN)/wheel
$(BIN)/wheel: | $(ACTIVATE_VENV)
	. $(ACTIVATE_VENV) && $(PIP) install --force-reinstall $(PIP_OPTIONS_E) wheel

# avoid making this .PHONY so it does not have to be repeated
$(SHARE)/numpy: | $(ACTIVATE_VENV) $(SHARE)
	. $(ACTIVATE_VENV) && $(PIP) install $(PIP_OPTIONS_E) numpy
	@touch $@

# Install modules from source.

.PHONY: ocrd
ocrd: $(BIN)/ocrd
deps-ubuntu: core
$(BIN)/ocrd: core
	. $(ACTIVATE_VENV) && $(MAKE) -C $< install PIP_INSTALL="$(PIP) install --force-reinstall $(PIP_OPTIONS)"
	# workaround for core#351:
	. $(ACTIVATE_VENV) && $(MAKE) -C $< install PIP_INSTALL="$(PIP) install --no-deps $(PIP_OPTIONS)"

# Convert the executable names (1) to a pattern rule,
# so that the recipe will be used with single-recipe-
# multiple-output semantics:
multirule = $(patsubst $(BIN)/%,\%/%,$(1))


ifneq ($(findstring opencv-python, $(OCRD_MODULES)),)
CUSTOM_DEPS += cmake gcc g++
# libavcodec-dev libavformat-dev libswscale-dev libgstreamer-plugins-base1.0-dev libgstreamer1.0-dev
# libpng-dev libjpeg-dev libopenexr-dev libtiff-dev libwebp-dev libjasper-dev
opencv-python: GIT_RECURSIVE = --recursive
opencv-python/setup.py: opencv-python
$(SHARE)/opencv-python: opencv-python/setup.py | $(ACTIVATE_VENV) $(SHARE) $(SHARE)/numpy
	. $(ACTIVATE_VENV) && ENABLE_HEADLESS=1 $(PYTHON) $< bdist_wheel
	. $(ACTIVATE_VENV) && $(PIP) install $(<D)/dist/opencv_python_headless-*.whl
	@touch $@
$(BIN)/ocrd: $(SHARE)/opencv-python
endif

ifneq ($(findstring ocrd_kraken, $(OCRD_MODULES)),)
$(SHARE)/clstm: | $(SHARE)/numpy $(SHARE)
CUSTOM_DEPS += scons libprotobuf-dev protobuf-compiler libpng-dev libeigen3-dev swig

OCRD_EXECUTABLES += $(OCRD_KRAKEN)
OCRD_KRAKEN := $(BIN)/ocrd-kraken-binarize
OCRD_KRAKEN += $(BIN)/ocrd-kraken-segment
$(call multirule,$(OCRD_KRAKEN)): ocrd_kraken $(SHARE)/clstm
	$(pip_install)
endif

ifneq ($(findstring ocrd_ocropy, $(OCRD_MODULES)),)
OCRD_EXECUTABLES += $(OCRD_OCROPY)
OCRD_OCROPY := $(BIN)/ocrd-ocropy-segment
$(OCRD_OCROPY): ocrd_ocropy
	$(pip_install)
endif

ifneq ($(findstring cor-asv-ann, $(OCRD_MODULES)),)
OCRD_EXECUTABLES += $(OCRD_COR_ASV_ANN)
OCRD_COR_ASV_ANN := $(BIN)/ocrd-cor-asv-ann-evaluate
OCRD_COR_ASV_ANN += $(BIN)/ocrd-cor-asv-ann-process
OCRD_COR_ASV_ANN += $(BIN)/cor-asv-ann-train
OCRD_COR_ASV_ANN += $(BIN)/cor-asv-ann-eval
OCRD_COR_ASV_ANN += $(BIN)/cor-asv-ann-repl
$(call multirule,$(OCRD_COR_ASV_ANN)): cor-asv-ann
	$(pip_install)
endif

ifneq ($(findstring cor-asv-fst, $(OCRD_MODULES)),)
OCRD_EXECUTABLES += $(OCRD_COR_ASV_FST)
OCRD_COR_ASV_FST := $(BIN)/ocrd-cor-asv-fst-process
OCRD_COR_ASV_FST += $(BIN)/cor-asv-fst-train
$(call multirule,$(OCRD_COR_ASV_FST)): cor-asv-fst
	$(pip_install)
endif

ifneq ($(findstring ocrd_keraslm, $(OCRD_MODULES)),)
OCRD_EXECUTABLES += $(OCRD_KERASLM)
OCRD_KERASLM := $(BIN)/ocrd-keraslm-rate
OCRD_KERASLM += $(BIN)/keraslm-rate
$(call multirule,$(OCRD_KERASLM)): ocrd_keraslm
	$(pip_install)
endif

ifneq ($(findstring ocrd_im6convert, $(OCRD_MODULES)),)
deps-ubuntu: ocrd_im6convert
OCRD_EXECUTABLES += $(BIN)/ocrd-im6convert
$(BIN)/ocrd-im6convert: ocrd_im6convert
	. $(ACTIVATE_VENV) && $(MAKE) -C $< install
endif

ifneq ($(findstring ocrd_olena, $(OCRD_MODULES)),)
ocrd_olena: GIT_RECURSIVE = --recursive
deps-ubuntu: ocrd_olena
OCRD_EXECUTABLES += $(BIN)/ocrd-olena-binarize
$(BIN)/ocrd-olena-binarize: ocrd_olena
	. $(ACTIVATE_VENV) && $(MAKE) -C $< install
clean: clean-olena
.PHONY: clean-olena
clean-olena:
	$(MAKE) -C ocrd_olena clean-olena
endif

ifneq ($(findstring dinglehopper, $(OCRD_MODULES)),)
OCRD_EXECUTABLES += $(BIN)/ocrd-dinglehopper
.PHONY: ocrd-dinglehopper
ocrd-dinglehopper: $(BIN)/ocrd-dinglehopper
$(BIN)/ocrd-dinglehopper: dinglehopper
	$(pip_install)
endif

ifneq ($(findstring ocrd_segment, $(OCRD_MODULES)),)
OCRD_EXECUTABLES += $(OCRD_SEGMENT)
OCRD_SEGMENT := $(BIN)/ocrd-segment-evaluate
OCRD_SEGMENT += $(BIN)/ocrd-segment-extract-lines
OCRD_SEGMENT += $(BIN)/ocrd-segment-extract-regions
OCRD_SEGMENT += $(BIN)/ocrd-segment-repair
$(call multirule,$(OCRD_SEGMENT)): ocrd_segment
	$(pip_install)
endif

ifneq ($(findstring ocrd_tesserocr, $(OCRD_MODULES)),)
OCRD_EXECUTABLES += $(OCRD_TESSEROCR)
# only add custom PPA when not building tesseract from source
ifeq ($(findstring tesseract, $(OCRD_MODULES)),)
deps-ubuntu: ocrd_tesserocr
# convert Tesseract model names into Ubuntu/Debian pkg names
# (does not work with names under script/ though)
CUSTOM_DEPS += $(subst _,-,$(ALL_TESSERACT_MODELS:%=tesseract-ocr-%))
CUSTOM_DEPS += libarchive-dev
endif

OCRD_TESSEROCR := $(BIN)/ocrd-tesserocr-binarize
OCRD_TESSEROCR += $(BIN)/ocrd-tesserocr-crop
OCRD_TESSEROCR += $(BIN)/ocrd-tesserocr-deskew
OCRD_TESSEROCR += $(BIN)/ocrd-tesserocr-recognize
OCRD_TESSEROCR += $(BIN)/ocrd-tesserocr-segment-line
OCRD_TESSEROCR += $(BIN)/ocrd-tesserocr-segment-region
OCRD_TESSEROCR += $(BIN)/ocrd-tesserocr-segment-word
$(call multirule,$(OCRD_TESSEROCR)): ocrd_tesserocr $(SHARE)/tesserocr
	$(pip_install)
endif

ifneq ($(findstring ocrd_cis, $(OCRD_MODULES)),)
OCRD_EXECUTABLES += $(OCRD_CIS)
OCRD_CIS := $(BIN)/ocrd-cis-align
OCRD_CIS += $(BIN)/ocrd-cis-data
OCRD_CIS += $(BIN)/ocrd-cis-ocropy-binarize
OCRD_CIS += $(BIN)/ocrd-cis-ocropy-clip
OCRD_CIS += $(BIN)/ocrd-cis-ocropy-denoise
OCRD_CIS += $(BIN)/ocrd-cis-ocropy-deskew
OCRD_CIS += $(BIN)/ocrd-cis-ocropy-dewarp
OCRD_CIS += $(BIN)/ocrd-cis-ocropy-rec
OCRD_CIS += $(BIN)/ocrd-cis-ocropy-recognize
OCRD_CIS += $(BIN)/ocrd-cis-ocropy-resegment
OCRD_CIS += $(BIN)/ocrd-cis-ocropy-segment
#OCRD_CIS += $(BIN)/ocrd-cis-ocropy-train
OCRD_CIS += $(BIN)/ocrd-cis-profile
OCRD_CIS += $(BIN)/ocrd-cis-wer
$(call multirule,$(OCRD_CIS)): ocrd_cis
	$(pip_install)
endif

ifneq ($(findstring ocrd_calamari, $(OCRD_MODULES)),)
OCRD_EXECUTABLES += $(OCRD_CALAMARI)
OCRD_CALAMARI := $(BIN)/ocrd-calamari-recognize
$(OCRD_CALAMARI): ocrd_calamari
	$(pip_install)
endif

ifneq ($(findstring ocrd_pc_segmentation, $(OCRD_MODULES)),)
OCRD_EXECUTABLES += $(OCRD_PC_SEGMENTATION)
OCRD_PC_SEGMENTATION := $(BIN)/ocrd-pc-segmentation
$(OCRD_PC_SEGMENTATION): ocrd_pc_segmentation
	$(pip_install)
endif

ifneq ($(findstring ocrd_anybaseocr, $(OCRD_MODULES)),)
OCRD_EXECUTABLES += $(OCRD_ANYBASEOCR)
OCRD_ANYBASEOCR := $(BIN)/ocrd-anybaseocr-crop
OCRD_ANYBASEOCR += $(BIN)/ocrd-anybaseocr-binarize
OCRD_ANYBASEOCR += $(BIN)/ocrd-anybaseocr-deskew
OCRD_ANYBASEOCR += $(BIN)/ocrd-anybaseocr-dewarp
OCRD_ANYBASEOCR += $(BIN)/ocrd-anybaseocr-tiseg
OCRD_ANYBASEOCR += $(BIN)/ocrd-anybaseocr-textline
OCRD_ANYBASEOCR += $(BIN)/ocrd-anybaseocr-layout-analysis
OCRD_ANYBASEOCR += $(BIN)/ocrd-anybaseocr-block-segmentation
$(call multirule,$(OCRD_ANYBASEOCR)): ocrd_anybaseocr
	$(pip_install)
endif

ifneq ($(findstring ocrd_typegroups_classifier, $(OCRD_MODULES)),)
OCRD_EXECUTABLES += $(OCRD_TYPECLASS)
OCRD_TYPECLASS := $(BIN)/ocrd-typegroups-classifier
OCRD_TYPECLASS += $(BIN)/typegroups-classifier
$(call multirule,$(OCRD_TYPECLASS)): ocrd_typegroups_classifier
	$(pip_install)
endif

ifneq ($(findstring sbb_textline_detector, $(OCRD_MODULES)),)
OCRD_EXECUTABLES += $(SBB_LINE_DETECTOR)
SBB_LINE_DETECTOR := $(BIN)/ocrd-sbb-line-detector
$(SBB_LINE_DETECTOR): sbb_textline_detector
	$(pip_install)
endif

ifneq ($(findstring ocrd_repair_inconsistencies, $(OCRD_MODULES)),)
OCRD_EXECUTABLES += $(OCRD_REPAIR_INCONSISTENCIES)
OCRD_REPAIR_INCONSISTENCIES := $(BIN)/ocrd-repair-inconsistencies
$(OCRD_REPAIR_INCONSISTENCIES): ocrd_repair_inconsistencies
	$(pip_install)
endif

ifneq ($(findstring workflow-configuration, $(OCRD_MODULES)),)
deps-ubuntu: workflow-configuration
OCRD_EXECUTABLES += $(WORKFLOW_CONFIGURATION)
WORKFLOW_CONFIGURATION := $(BIN)/ocrd-make
WORKFLOW_CONFIGURATION += $(BIN)/ocrd-import
$(call multirule,$(WORKFLOW_CONFIGURATION)): workflow-configuration
	$(MAKE) -C $< install
endif

# Build by entering subdir (first dependent), then
# install gracefully with dependencies, and finally
# install again forcefully without depds (to ensure
# the binary itself updates):
define pip_install
. $(ACTIVATE_VENV) && cd $< && $(PIP) install $(PIP_OPTIONS_E) .
. $(ACTIVATE_VENV) && cd $< && $(PIP) install --no-deps --force-reinstall $(PIP_OPTIONS) .
endef

# avoid making these .PHONY so they do not have to be repeated:
# clstm tesserocr
$(SHARE)/%: % | $(ACTIVATE_VENV) $(SHARE)
	. $(ACTIVATE_VENV) && cd $< && $(PIP) install $(PIP_OPTIONS) .
	@touch $@

$(SHARE):
	@mkdir -p "$@"

# At last, add venv dependency (must not become first):
$(OCRD_EXECUTABLES) $(BIN)/wheel: | $(ACTIVATE_VENV)
$(OCRD_EXECUTABLES): | $(BIN)/wheel

.PHONY: fix-pip
# temporary workaround for conflicting requirements between modules:
# - opencv-python instead of opencv-python-headless (which needs X11 libs)
#   (pulled by ocrd_anybaseocr and segmentation-runner)
# - tensorflow>=2.0, tensorflow_gpu in another version
# - pillow==5.4.1 instead of >=6.2
fix-pip:
	. $(ACTIVATE_VENV) && $(PIP) install --force-reinstall $(PIP_OPTIONS_E) \
		opencv-python-headless \
		"pillow>=6.2.0" \
		$$($(PIP) list | grep tensorflow-gpu | sed -E 's/-gpu +/==/')


# At last, we know what all OCRD_EXECUTABLES are:
all: $(OCRD_EXECUTABLES)
show:
	@echo VIRTUAL_ENV = $(VIRTUAL_ENV)
	@echo OCRD_MODULES = $(OCRD_MODULES)
	@echo OCRD_EXECUTABLES = $(OCRD_EXECUTABLES:$(BIN)/%=%)

# offer abbreviated forms (just the CLI name in the PATH,
# without its directory):
.PHONY: $(OCRD_EXECUTABLES:$(BIN)/%=%)
$(OCRD_EXECUTABLES:$(BIN)/%=%): %: $(BIN)/%

ifneq ($(findstring tesseract, $(OCRD_MODULES)),)
# Tesseract.

# when not installing via PPA, we must cope without ocrd_tesserocr's deps-ubuntu
CUSTOM_DEPS += g++ make automake libleptonica-dev
# but since we are building statically, we need more (static) libs at build time
CUSTOM_DEPS += libarchive-dev libcurl4-nss-dev libgif-dev libjpeg-dev libpng-dev libtiff-dev

TESSDATA := $(VIRTUAL_ENV)/share/tessdata
TESSDATA_URL := https://github.com/tesseract-ocr/tessdata_fast
TESSERACT_TRAINEDDATA = $(ALL_TESSERACT_MODELS:%=$(TESSDATA)/%.traineddata)

stripdir = $(patsubst %/,%,$(dir $(1)))

# Install Tesseract with models.
.PHONY: install-tesseract
install-tesseract: $(BIN)/tesseract $(TESSERACT_TRAINEDDATA)
all: install-tesseract

# Convenience shortcut without the full path:
%.traineddata: $(TESSDATA)/%.traineddata
	$(MAKE) $^
script/%.traineddata: $(TESSDATA)/script/%.traineddata
	$(MAKE) $^

# Special rule for equ.traineddata which is only available from tesseract-ocr/tessdata.
$(TESSDATA)/equ.traineddata:
	@mkdir -p $(dir $@)
	$(call WGET,$@,https://github.com/tesseract-ocr/tessdata/raw/master/$(notdir $@)) || \
		{ $(RM) $@; false; }

# Default rule for all other traineddata models.
$(TESSDATA)/%.traineddata:
	@mkdir -p $(dir $@)
	$(call WGET,$@,$(TESSDATA_URL)/raw/master/$(notdir $@)) || \
	$(call WGET,$@,$(TESSDATA_URL)/raw/master/$(notdir $(call stripdir,$@))/$(notdir $@)) || \
		{ $(RM) $@; false; }

tesseract/configure: tesseract
	cd tesseract && ./autogen.sh

# Build and install Tesseract.
$(BIN)/tesseract: tesseract/configure
	mkdir -p tesseract/build
	cd tesseract/build && ../configure --disable-openmp --disable-shared --prefix="$(VIRTUAL_ENV)" CXXFLAGS="-g -O2 -fPIC"
	cd tesseract/build && $(MAKE) install

clean: clean-tesseract
.PHONY: clean-tesseract
clean-tesseract:
	$(RM) -r tesseract/build
endif

# do not delete intermediate targets:
.SECONDARY:

# suppress all built-in suffix rules:
.SUFFIXES:

# allow installing system dependencies for all modules
# (mainly intended for docker, not recommended to use directly for live systems)
# reset ownership of submodules to that of ocrd_all
# (in case deps-ubuntu has been used with sudo and some modules were updated)
deps-ubuntu:
	set -e; for dir in $^; do $(MAKE) -C $$dir deps-ubuntu; done
	chown -R --reference=$(CURDIR) $^
	apt-get -y install $(CUSTOM_DEPS)

# Docker builds.
DOCKER_TAG ?= ocrd/all
DOCKER_MODULES ?= $(OCRD_MODULES)

# Several predefined selections
# (note: to arrive at smallest possible image size individually,
#  these variants won't share common layers / steps / data,
#  so build-time and bandwidth are n-fold)
.PHONY: dockers
ifdef DOCKERS_WITHOUT_REPOS
dockers: docker-minimum docker-medium docker-maximum
else
dockers: docker-minimum-git docker-medium-git docker-maximum-git
endif

# Selections which keep git repos and reference them for install
# (so components can be updated via git from the container alone)
docker-minimum-git docker-medium-git docker-maximum-git: PIP_OPTIONS = -e

# Minimum-size selection: use Ocropy binarization, use Tesseract from PPA
docker-minimum docker-minimum-git: DOCKER_MODULES = core ocrd_im6convert ocrd_cis ocrd_tesserocr tesserocr workflow-configuration ocrd_repair_inconsistencies
# Medium-size selection: add Olena binarization and Calamari, use Tesseract from git, add evaluation
docker-medium docker-medium-git: DOCKER_MODULES = core ocrd_im6convert format-converters ocrd_cis ocrd_tesserocr tesserocr tesseract ocrd_olena ocrd_segment ocrd_keraslm ocrd_calamari dinglehopper cor-asv-ann workflow-configuration ocrd_repair_inconsistencies
# Maximum-size selection: use all modules
<<<<<<< HEAD
# XXX Wed Jan  8 13:21:44 CET 2020 kba - disabled cor-asv-fst since it won't build on 18.04 without hacks
docker-maximum docker-maximum-git: DOCKER_MODULES = $(filter-out cor-asv-fst,$(filter-out opencv-python,$(OCRD_MODULES)))
=======
docker-maximum docker-maximum-git: DOCKER_MODULES = $(OCRD_MODULES)
>>>>>>> e7b20463

# Build rule for all selections
# (maybe we should add --network=host here for smoother build-time?)
docker%: Dockerfile $(DOCKER_MODULES)
	docker build \
	--build-arg OCRD_MODULES="$(DOCKER_MODULES)" \
	--build-arg PIP_OPTIONS="$(PIP_OPTIONS)" \
	-t $(DOCKER_TAG):$(or $(*:-%=%),latest) .


# do not search for implicit rules here:
Makefile: ;

# eof<|MERGE_RESOLUTION|>--- conflicted
+++ resolved
@@ -35,10 +35,11 @@
 
 # Default to all submodules, but allow overriding by user
 # (and treat the empty value as if it was unset)
-ifeq ($(strip $(OCRD_MODULES)),)
 # opencv-python is only needed for aarch64-linux-gnu and other less common platforms,
 # so don't include it by default.
-override OCRD_MODULES := $(filter-out opencv-python,$(shell git submodule status | while read commit dir ref; do echo $$dir; done))
+# XXX Wed Jan  8 13:21:44 CET 2020 kba - disabled cor-asv-fst since it won't build on 18.04 without hacks
+ifeq ($(strip $(OCRD_MODULES)),)
+override OCRD_MODULES := $(filter-out cor-asv-fst,$(filter-out opencv-python,$(shell git submodule status | while read commit dir ref; do echo $$dir; done)))
 endif
 
 .DEFAULT_GOAL = help # all is too much for a default, and ocrd is too little
@@ -445,7 +446,6 @@
 
 # Docker builds.
 DOCKER_TAG ?= ocrd/all
-DOCKER_MODULES ?= $(OCRD_MODULES)
 
 # Several predefined selections
 # (note: to arrive at smallest possible image size individually,
@@ -467,12 +467,8 @@
 # Medium-size selection: add Olena binarization and Calamari, use Tesseract from git, add evaluation
 docker-medium docker-medium-git: DOCKER_MODULES = core ocrd_im6convert format-converters ocrd_cis ocrd_tesserocr tesserocr tesseract ocrd_olena ocrd_segment ocrd_keraslm ocrd_calamari dinglehopper cor-asv-ann workflow-configuration ocrd_repair_inconsistencies
 # Maximum-size selection: use all modules
-<<<<<<< HEAD
 # XXX Wed Jan  8 13:21:44 CET 2020 kba - disabled cor-asv-fst since it won't build on 18.04 without hacks
 docker-maximum docker-maximum-git: DOCKER_MODULES = $(filter-out cor-asv-fst,$(filter-out opencv-python,$(OCRD_MODULES)))
-=======
-docker-maximum docker-maximum-git: DOCKER_MODULES = $(OCRD_MODULES)
->>>>>>> e7b20463
 
 # Build rule for all selections
 # (maybe we should add --network=host here for smoother build-time?)
