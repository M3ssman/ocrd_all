# Makefile for OCR-D

# Allow repo-independent site-local customization of variables
-include local.mk

# Python version (python3 required).
PYTHON ?= python3
# Python packaging
PIP ?= pip3
export PYTHON
export PIP
# PIP_OPTIONS ?= # empty
# Derived variable to allow filtering -e, or inserting other options
# (the option --editable must always be last and only applies to src install)
PIP_OPTIONS_E = $(filter-out -e,$(PIP_OPTIONS))
GIT_RECURSIVE = # --recursive
# Required and optional Tesseract models.
ALL_TESSERACT_MODELS = eng equ osd $(TESSERACT_MODELS)

# directory for virtual Python environment
# (but re-use if already active); overriden
# to nested venv in recursive calls for modules
# that have known dependency clashes with others
VIRTUAL_ENV ?= $(CURDIR)/venv
SUB_VENV = $(VIRTUAL_ENV)/local/sub-venv

BIN = $(VIRTUAL_ENV)/bin
SHARE = $(VIRTUAL_ENV)/share
ACTIVATE_VENV = $(VIRTUAL_ENV)/bin/activate

define WGET
$(if $(shell which wget),wget -nv -O $(1) $(2),$(if $(shell which curl),curl -L -o $(1) $(2),$(error "found no cmdline downloader (wget/curl)")))
endef

ifeq ($(PKG_CONFIG_PATH),)
PKG_CONFIG_PATH := $(VIRTUAL_ENV)/lib/pkgconfig
else
PKG_CONFIG_PATH := $(VIRTUAL_ENV)/lib/pkgconfig:$(PKG_CONFIG_PATH)
endif
export PKG_CONFIG_PATH

OCRD_EXECUTABLES = $(BIN)/ocrd # add more CLIs below
CUSTOM_DEPS = unzip wget python3-venv parallel git less # add more packages for deps-ubuntu below (or modules as preqrequisites)

DISABLED_MODULES ?= cor-asv-fst opencv-python ocrd_kraken clstm ocrd_ocropy
# Default to all submodules, but allow overriding by user
# (and treat the empty value as if it was unset)
# opencv-python is only needed for aarch64-linux-gnu and other less common platforms,
# so don't include it by default.
ifeq ($(strip $(OCRD_MODULES)),)
override OCRD_MODULES := $(filter-out $(DISABLED_MODULES),$(shell git submodule status | while read commit dir ref; do echo $$dir; done))
endif

.DEFAULT_GOAL = help # all is too much for a default, and ocrd is too little

.PHONY: all modules clean help show always-update

clean: # add more prerequisites for clean below
	$(RM) -r $(SUB_VENV)/*
	$(RM) -r $(CURDIR)/venv # deliberately not using VIRTUAL_ENV here

define HELP
cat <<"EOF"
Rules to download and install all OCR-D module processors
from their source repositories into a single virtualenv.

Targets:
	help: this message
	show: lists the venv path and all executables (to be) installed
	ocrd: installs only the virtual environment and OCR-D/core packages
	modules: download all submodules to the managed revision
	all: installs all executables of all modules
	install-tesseract: download, build and install Tesseract (with required models)
	install-tesseract-training: build and install Tesseract training tools
<<<<<<< HEAD
	install-models: Downloads commonly used models to appropriate locations
	fix-pip: try to repair conflicting requirements
=======
>>>>>>> 7971821e
	clean: removes the virtual environment directory, and clean-*
	clean-tesseract: remove the build directory for tesseract
	clean-olena: remove the build directory for ocrd_olena
	deinit: clean, then deinit and rmdir all submodules
	docker: (re)build a docker image including all executables
	dockers: (re)build docker images for some pre-selected subsets of modules

Variables:
	VIRTUAL_ENV: absolute path to (re-)use for the virtual environment
	TMPDIR: path to use for temporary storage instead of the system default
	PYTHON: name of the Python binary
	PIP: name of the Python packaging binary
	PIP_OPTIONS: extra options for the `pip install` command like `-q` or `-v` or `-e`
	GIT_RECURSIVE: set to `--recursive` to checkout/update all submodules recursively
	OCRD_MODULES: list of submodules to include (defaults to all git submodules, see `show`)
	DISABLED_MODULES: list of disabled modules. Default: $(DISABLED_MODULES)
	TESSERACT_MODELS: list of additional models/languages to download for Tesseract
	TESSERACT_CONFIG: command line options for Tesseract `configure`. Default: $(TESSERACT_CONFIG)
EOF
endef
export HELP
help: ;	@eval "$$HELP"

# update subrepos to the committed revisions:
# - depends on phony always-update,
#   so this will not only work on first checkout
# - updates the module to the revision registered here,
#   unless it is already up-to-date
# - then updates the time stamp of the module directory
#   so the directory can be used as a dependency
# - synchronize via mutex to avoid race for git lock file
modules: $(OCRD_MODULES)
# but bypass updates if we have no repo here (e.g. Docker build)
ifneq (,$(wildcard .git))
$(OCRD_MODULES): always-update
	sem --fg --id ocrd_all_git git submodule sync $(GIT_RECURSIVE) $@
	if git submodule status $(GIT_RECURSIVE) $@ | grep -qv '^ '; then \
		sem --fg --id ocrd_all_git git submodule update --init $(GIT_RECURSIVE) $@ && \
		touch $@; fi
endif

deinit: clean
.PHONY: deinit
deinit:
	git submodule deinit --all # --force
	git submodule status | while read stat dir ver; do rmdir $$dir; done

# Get Python modules.

$(ACTIVATE_VENV) $(VIRTUAL_ENV):
	$(PYTHON) -m venv $(VIRTUAL_ENV)
	. $(ACTIVATE_VENV) && $(PIP) install --upgrade $(PIP_OPTIONS_E) pip setuptools

.PHONY: wheel
wheel: $(BIN)/wheel
$(BIN)/wheel: | $(ACTIVATE_VENV)
	. $(ACTIVATE_VENV) && $(PIP) install --force-reinstall $(PIP_OPTIONS_E) wheel

# avoid making this .PHONY so it does not have to be repeated
$(SHARE)/numpy: | $(ACTIVATE_VENV) $(SHARE)
	. $(ACTIVATE_VENV) && $(PIP) install $(PIP_OPTIONS_E) numpy
	@touch $@

# Install modules from source.

.PHONY: ocrd
ocrd: $(BIN)/ocrd
deps-ubuntu: core
$(BIN)/ocrd: core
	. $(ACTIVATE_VENV) && $(MAKE) -C $< install PIP_INSTALL="$(PIP) install --force-reinstall $(PIP_OPTIONS)"
	# workaround for core#351:
	. $(ACTIVATE_VENV) && $(MAKE) -C $< install PIP_INSTALL="$(PIP) install --no-deps $(PIP_OPTIONS)"

# Convert the executable names (1) to a pattern rule,
# so that the recipe will be used with single-recipe-
# multiple-output semantics:
multirule = $(patsubst $(BIN)/%,\%/%,$(1))


ifneq ($(findstring format-converters, $(OCRD_MODULES)),)
OCRD_EXECUTABLES += $(PAGE2IMG)
PAGE2IMG := $(BIN)/page2img
$(PAGE2IMG): format-converters/page2img.py
	. $(ACTIVATE_VENV) && $(PIP) install validators
	echo "#!$(BIN)/python3" | cat - $< >$@
	chmod +x $@
endif

ifneq ($(findstring opencv-python, $(OCRD_MODULES)),)
CUSTOM_DEPS += cmake gcc g++
# libavcodec-dev libavformat-dev libswscale-dev libgstreamer-plugins-base1.0-dev libgstreamer1.0-dev
# libpng-dev libjpeg-dev libopenexr-dev libtiff-dev libwebp-dev libjasper-dev
opencv-python: GIT_RECURSIVE = --recursive
opencv-python/setup.py: opencv-python
$(SHARE)/opencv-python: opencv-python/setup.py | $(ACTIVATE_VENV) $(SHARE) $(SHARE)/numpy
	. $(ACTIVATE_VENV) && ENABLE_HEADLESS=1 $(PYTHON) $< bdist_wheel
	. $(ACTIVATE_VENV) && $(PIP) install $(<D)/dist/opencv_python_headless-*.whl
	@touch $@
$(BIN)/ocrd: $(SHARE)/opencv-python
endif

ifneq ($(findstring ocrd_kraken, $(OCRD_MODULES)),)
$(SHARE)/clstm: | $(SHARE)/numpy $(SHARE)
CUSTOM_DEPS += scons libprotobuf-dev protobuf-compiler libpng-dev libeigen3-dev swig

OCRD_EXECUTABLES += $(OCRD_KRAKEN)
OCRD_KRAKEN := $(BIN)/ocrd-kraken-binarize
OCRD_KRAKEN += $(BIN)/ocrd-kraken-segment
$(call multirule,$(OCRD_KRAKEN)): ocrd_kraken $(SHARE)/clstm
	$(pip_install)
endif

ifneq ($(findstring ocrd_ocropy, $(OCRD_MODULES)),)
OCRD_EXECUTABLES += $(OCRD_OCROPY)
OCRD_OCROPY := $(BIN)/ocrd-ocropy-segment
$(OCRD_OCROPY): ocrd_ocropy
	$(pip_install)
endif

ifneq ($(findstring cor-asv-ann, $(OCRD_MODULES)),)
OCRD_EXECUTABLES += $(OCRD_COR_ASV_ANN)
OCRD_COR_ASV_ANN := $(BIN)/ocrd-cor-asv-ann-evaluate
OCRD_COR_ASV_ANN += $(BIN)/ocrd-cor-asv-ann-process
OCRD_COR_ASV_ANN += $(BIN)/cor-asv-ann-train
OCRD_COR_ASV_ANN += $(BIN)/cor-asv-ann-eval
OCRD_COR_ASV_ANN += $(BIN)/cor-asv-ann-repl
$(call multirule,$(OCRD_COR_ASV_ANN)): cor-asv-ann
ifeq (0,$(MAKELEVEL))
	$(MAKE) -B -o $< $(notdir $(OCRD_COR_ASV_ANN))
	$(call delegate_venv,$(OCRD_COR_ASV_ANN))
$(OCRD_COR_ASV_ANN): VIRTUAL_ENV := $(SUB_VENV)/headless-tf1
else
	$(pip_install)
endif
endif

ifneq ($(findstring cor-asv-fst, $(OCRD_MODULES)),)
deps-ubuntu: cor-asv-fst
OCRD_EXECUTABLES += $(OCRD_COR_ASV_FST)
OCRD_COR_ASV_FST := $(BIN)/ocrd-cor-asv-fst-process
OCRD_COR_ASV_FST += $(BIN)/cor-asv-fst-train
$(call multirule,$(OCRD_COR_ASV_FST)): cor-asv-fst
ifeq (0,$(MAKELEVEL))
	$(MAKE) -B -o $< $(notdir $(OCRD_COR_ASV_FST))
	$(call delegate_venv,$(OCRD_COR_ASV_FST))
$(OCRD_COR_ASV_FST): VIRTUAL_ENV := $(SUB_VENV)/headless-tf1
else
	$(MAKE) -C $< deps
	$(pip_install)
endif
endif

ifneq ($(findstring ocrd_keraslm, $(OCRD_MODULES)),)
OCRD_EXECUTABLES += $(OCRD_KERASLM)
OCRD_KERASLM := $(BIN)/ocrd-keraslm-rate
OCRD_KERASLM += $(BIN)/keraslm-rate
$(call multirule,$(OCRD_KERASLM)): ocrd_keraslm
ifeq (0,$(MAKELEVEL))
	$(MAKE) -B -o $< $(notdir $(OCRD_KERASLM))
	$(call delegate_venv,$(OCRD_KERASLM))
$(OCRD_KERASLM): VIRTUAL_ENV := $(SUB_VENV)/headless-tf1
else
	$(pip_install)
endif
endif

ifneq ($(findstring ocrd_im6convert, $(OCRD_MODULES)),)
deps-ubuntu: ocrd_im6convert
OCRD_EXECUTABLES += $(BIN)/ocrd-im6convert
$(BIN)/ocrd-im6convert: ocrd_im6convert
	. $(ACTIVATE_VENV) && $(MAKE) -C $< install
endif

ifneq ($(findstring ocrd_wrap, $(OCRD_MODULES)),)
OCRD_EXECUTABLES += $(OCRD_WRAP)
OCRD_WRAP := $(BIN)/ocrd-preprocess-image
OCRD_WRAP += $(BIN)/ocrd-skimage-normalize
OCRD_WRAP += $(BIN)/ocrd-skimage-denoise-raw
OCRD_WRAP += $(BIN)/ocrd-skimage-binarize
OCRD_WRAP += $(BIN)/ocrd-skimage-denoise
$(call multirule,$(OCRD_WRAP)): ocrd_wrap
	$(pip_install)
endif

ifneq ($(findstring ocrd_fileformat, $(OCRD_MODULES)),)
ocrd_fileformat: GIT_RECURSIVE = --recursive
OCRD_EXECUTABLES += $(BIN)/ocrd-fileformat
$(BIN)/ocrd-fileformat: ocrd_fileformat
	. $(ACTIVATE_VENV) && $(MAKE) -C $< install-fileformat install
endif

ifneq ($(findstring ocrd_olena, $(OCRD_MODULES)),)
ocrd_olena: GIT_RECURSIVE = --recursive
deps-ubuntu: ocrd_olena
OCRD_EXECUTABLES += $(BIN)/ocrd-olena-binarize
$(BIN)/ocrd-olena-binarize: ocrd_olena
	. $(ACTIVATE_VENV) && $(MAKE) -C $< install BUILD_DIR=$(VIRTUAL_ENV)/build/ocrd_olena
clean: clean-olena
.PHONY: clean-olena
clean-olena:
	$(MAKE) -C ocrd_olena clean-olena BUILD_DIR=$(VIRTUAL_ENV)/build/ocrd_olena
endif

ifneq ($(findstring dinglehopper, $(OCRD_MODULES)),)
OCRD_EXECUTABLES += $(BIN)/ocrd-dinglehopper
.PHONY: ocrd-dinglehopper
ocrd-dinglehopper: $(BIN)/ocrd-dinglehopper
$(BIN)/ocrd-dinglehopper: dinglehopper
	$(pip_install)
endif

ifneq ($(findstring ocrd_segment, $(OCRD_MODULES)),)
OCRD_EXECUTABLES += $(OCRD_SEGMENT)
OCRD_SEGMENT := $(BIN)/ocrd-segment-evaluate
OCRD_SEGMENT += $(BIN)/ocrd-segment-from-masks
OCRD_SEGMENT += $(BIN)/ocrd-segment-from-coco
OCRD_SEGMENT += $(BIN)/ocrd-segment-extract-lines
OCRD_SEGMENT += $(BIN)/ocrd-segment-extract-regions
OCRD_SEGMENT += $(BIN)/ocrd-segment-extract-pages
OCRD_SEGMENT += $(BIN)/ocrd-segment-replace-original
OCRD_SEGMENT += $(BIN)/ocrd-segment-repair
$(call multirule,$(OCRD_SEGMENT)): ocrd_segment
ifeq (0,$(MAKELEVEL))
	$(MAKE) -B -o $< $(notdir $(OCRD_SEGMENT))
	$(call delegate_venv,$(OCRD_SEGMENT))
$(OCRD_SEGMENT): VIRTUAL_ENV := $(SUB_VENV)/headless-tf1
else
	$(pip_install)
endif
endif

ifneq ($(findstring ocrd_tesserocr, $(OCRD_MODULES)),)
OCRD_EXECUTABLES += $(OCRD_TESSEROCR)
# only add custom PPA when not building tesseract from source
ifeq ($(findstring tesseract, $(OCRD_MODULES)),)
deps-ubuntu: ocrd_tesserocr
# convert Tesseract model names into Ubuntu/Debian pkg names
# (does not work with names under script/ though)
CUSTOM_DEPS += $(subst _,-,$(ALL_TESSERACT_MODELS:%=tesseract-ocr-%))
CUSTOM_DEPS += libarchive-dev
endif

OCRD_TESSEROCR := $(BIN)/ocrd-tesserocr-binarize
OCRD_TESSEROCR += $(BIN)/ocrd-tesserocr-crop
OCRD_TESSEROCR += $(BIN)/ocrd-tesserocr-deskew
OCRD_TESSEROCR += $(BIN)/ocrd-tesserocr-recognize
OCRD_TESSEROCR += $(BIN)/ocrd-tesserocr-segment-line
OCRD_TESSEROCR += $(BIN)/ocrd-tesserocr-segment-region
OCRD_TESSEROCR += $(BIN)/ocrd-tesserocr-segment-word
$(call multirule,$(OCRD_TESSEROCR)): ocrd_tesserocr $(SHARE)/tesserocr
	$(pip_install)
endif

ifneq ($(findstring ocrd_cis, $(OCRD_MODULES)),)
OCRD_EXECUTABLES += $(OCRD_CIS)
OCRD_CIS := $(BIN)/ocrd-cis-align
OCRD_CIS += $(BIN)/ocrd-cis-data
OCRD_CIS += $(BIN)/ocrd-cis-ocropy-binarize
OCRD_CIS += $(BIN)/ocrd-cis-ocropy-clip
OCRD_CIS += $(BIN)/ocrd-cis-ocropy-denoise
OCRD_CIS += $(BIN)/ocrd-cis-ocropy-deskew
OCRD_CIS += $(BIN)/ocrd-cis-ocropy-dewarp
OCRD_CIS += $(BIN)/ocrd-cis-ocropy-rec
OCRD_CIS += $(BIN)/ocrd-cis-ocropy-recognize
OCRD_CIS += $(BIN)/ocrd-cis-ocropy-resegment
OCRD_CIS += $(BIN)/ocrd-cis-ocropy-segment
#OCRD_CIS += $(BIN)/ocrd-cis-ocropy-train
OCRD_CIS += $(BIN)/ocrd-cis-profile
OCRD_CIS += $(BIN)/ocrd-cis-wer
$(call multirule,$(OCRD_CIS)): ocrd_cis
	$(pip_install)
endif

ifneq ($(findstring ocrd_pagetopdf, $(OCRD_MODULES)),)
deps-ubuntu: ocrd_pagetopdf
OCRD_EXECUTABLES += $(OCRD_PAGETOPDF)
OCRD_PAGETOPDF := $(BIN)/ocrd-pagetopdf
$(OCRD_PAGETOPDF): ocrd_pagetopdf
	. $(ACTIVATE_VENV) && $(MAKE) -C $< install
endif

ifneq ($(findstring ocrd_calamari, $(OCRD_MODULES)),)
OCRD_EXECUTABLES += $(OCRD_CALAMARI)
OCRD_CALAMARI := $(BIN)/ocrd-calamari-recognize
$(OCRD_CALAMARI): ocrd_calamari
ifeq (0,$(MAKELEVEL))
	$(MAKE) -B -o $< $(notdir $(OCRD_CALAMARI))
	$(call delegate_venv,$(OCRD_CALAMARI))
$(OCRD_CALAMARI): VIRTUAL_ENV := $(SUB_VENV)/headless-tf1
else
	$(pip_install)
endif
endif

ifneq ($(findstring ocrd_pc_segmentation, $(OCRD_MODULES)),)
OCRD_EXECUTABLES += $(OCRD_PC_SEGMENTATION)
OCRD_PC_SEGMENTATION := $(BIN)/ocrd-pc-segmentation
$(OCRD_PC_SEGMENTATION): ocrd_pc_segmentation
ifeq (0,$(MAKELEVEL))
	$(MAKE) -B -o $< $(notdir $(OCRD_PC_SEGMENTATION))
	$(call delegate_venv,$(OCRD_PC_SEGMENTATION))
$(OCRD_PC_SEGMENTATION): VIRTUAL_ENV := $(SUB_VENV)/headless-tf21
else
	. $(ACTIVATE_VENV) && $(MAKE) -C $< deps
	$(pip_install)
endif
endif

ifneq ($(findstring ocrd_anybaseocr, $(OCRD_MODULES)),)
OCRD_EXECUTABLES += $(OCRD_ANYBASEOCR)
OCRD_ANYBASEOCR := $(BIN)/ocrd-anybaseocr-crop
OCRD_ANYBASEOCR += $(BIN)/ocrd-anybaseocr-binarize
OCRD_ANYBASEOCR += $(BIN)/ocrd-anybaseocr-deskew
OCRD_ANYBASEOCR += $(BIN)/ocrd-anybaseocr-dewarp
OCRD_ANYBASEOCR += $(BIN)/ocrd-anybaseocr-tiseg
OCRD_ANYBASEOCR += $(BIN)/ocrd-anybaseocr-textline
OCRD_ANYBASEOCR += $(BIN)/ocrd-anybaseocr-layout-analysis
OCRD_ANYBASEOCR += $(BIN)/ocrd-anybaseocr-block-segmentation
$(call multirule,$(OCRD_ANYBASEOCR)): ocrd_anybaseocr
ifeq (0,$(MAKELEVEL))
	$(MAKE) -B -o $< $(notdir $(OCRD_ANYBASEOCR))
	$(call delegate_venv,$(OCRD_ANYBASEOCR))
$(OCRD_ANYBASEOCR): VIRTUAL_ENV := $(SUB_VENV)/headless-tf22
else
	$(pip_install)
endif
endif

ifneq ($(findstring ocrd_typegroups_classifier, $(OCRD_MODULES)),)
OCRD_EXECUTABLES += $(OCRD_TYPECLASS)
OCRD_TYPECLASS := $(BIN)/ocrd-typegroups-classifier
OCRD_TYPECLASS += $(BIN)/typegroups-classifier
$(call multirule,$(OCRD_TYPECLASS)): ocrd_typegroups_classifier
ifeq (0,$(MAKELEVEL))
	$(MAKE) -B -o $< $(notdir $(OCRD_TYPECLASS))
	$(call delegate_venv,$(OCRD_TYPECLASS))
$(OCRD_TYPECLASS): VIRTUAL_ENV := $(SUB_VENV)/headless-torch14
else
	$(pip_install)
endif
endif

ifneq ($(findstring sbb_textline_detector, $(OCRD_MODULES)),)
OCRD_EXECUTABLES += $(SBB_LINE_DETECTOR)
SBB_LINE_DETECTOR := $(BIN)/ocrd-sbb-textline-detector
$(SBB_LINE_DETECTOR): sbb_textline_detector
ifeq (0,$(MAKELEVEL))
	$(MAKE) -B -o $< $(notdir $(SBB_LINE_DETECTOR))
	$(call delegate_venv,$(SBB_LINE_DETECTOR))
$(SBB_LINE_DETECTOR): VIRTUAL_ENV := $(SUB_VENV)/headless-tf1
else
	$(pip_install)
endif
endif

ifneq ($(findstring ocrd_repair_inconsistencies, $(OCRD_MODULES)),)
OCRD_EXECUTABLES += $(OCRD_REPAIR_INCONSISTENCIES)
OCRD_REPAIR_INCONSISTENCIES := $(BIN)/ocrd-repair-inconsistencies
$(OCRD_REPAIR_INCONSISTENCIES): ocrd_repair_inconsistencies
	$(pip_install)
endif

ifneq ($(findstring workflow-configuration, $(OCRD_MODULES)),)
deps-ubuntu: workflow-configuration
OCRD_EXECUTABLES += $(WORKFLOW_CONFIGURATION)
WORKFLOW_CONFIGURATION := $(BIN)/ocrd-make
WORKFLOW_CONFIGURATION += $(BIN)/ocrd-import
$(call multirule,$(WORKFLOW_CONFIGURATION)): workflow-configuration
	$(MAKE) -C $< install
endif

# Build by entering subdir (first dependent), then
# install gracefully with dependencies, and finally
# install again forcefully without depds (to ensure
# the binary itself updates):
define pip_install
. $(ACTIVATE_VENV) && cd $< && $(PIP) install $(PIP_OPTIONS_E) .
. $(ACTIVATE_VENV) && cd $< && $(PIP) install --no-deps --force-reinstall $(PIP_OPTIONS) .
endef

# pattern for recursive make:
# $(executables...): module...
# ifeq (0,$(MAKELEVEL))
# 	$(MAKE) -B -o $< $(notdir $(executables...))
# 	$(call delegate_venv,$(executables...))
# $(executables...): VIRTUAL_ENV := $(SUB_VENV)/name
# else
# 	actual recipe...
# fi
# -- calls make with -B to ensure the nested recipe is run as well,
#    but also with -o $< to avoid updating the submodule twice);
#    overrides the venv path for nested make via target-specific var

# canned recipes after recursive make for
# modules in nested venvs:

# echo a shell script that relays to
# the (currently active) sub-venv
# (replacing the outer by the inner
#  venv directory to ensure there
#  is no infinite recursion when
#  the sub-venv does not have the
#  executable)
# TODO: variant for relay to Docker
define delegator
#!/bin/bash
. $(ACTIVATE_VENV) && $(BIN)/$(notdir $(1)) "$$@"
endef
# create shell scripts that relay to
# the (currently active) sub-venv
define delegate_venv
$(foreach executable,$(1),$(file >$(executable),$(call delegator,$(executable))))
chmod +x $(1)
endef

# export VIRTUAL_ENV etc to recursive make
.EXPORT_ALL_VARIABLES:

# avoid making these .PHONY so they do not have to be repeated:
# clstm tesserocr
$(SHARE)/%: % | $(ACTIVATE_VENV) $(SHARE)
	. $(ACTIVATE_VENV) && cd $< && $(PIP) install $(PIP_OPTIONS) .
	@touch $@

$(SHARE):
	@mkdir -p "$@"

# At last, add venv dependency (must not become first):
$(OCRD_EXECUTABLES) $(BIN)/wheel: | $(ACTIVATE_VENV)
$(OCRD_EXECUTABLES): | $(BIN)/wheel

# At last, we know what all OCRD_EXECUTABLES are:
all: $(OCRD_MODULES) $(OCRD_EXECUTABLES)
show:
	@echo VIRTUAL_ENV = $(VIRTUAL_ENV)
	@echo OCRD_MODULES = $(OCRD_MODULES)
	@echo OCRD_EXECUTABLES = $(OCRD_EXECUTABLES:$(BIN)/%=%)

# offer abbreviated forms (just the CLI name in the PATH,
# without its directory):
.PHONY: $(OCRD_EXECUTABLES:$(BIN)/%=%)
$(OCRD_EXECUTABLES:$(BIN)/%=%): %: $(BIN)/%

ifneq ($(findstring tesseract, $(OCRD_MODULES)),)
# Tesseract.

# when not installing via PPA, we must cope without ocrd_tesserocr's deps-ubuntu
CUSTOM_DEPS += g++ make automake libleptonica-dev
# but since we are building statically, we need more (static) libs at build time
CUSTOM_DEPS += libarchive-dev libcurl4-nss-dev libgif-dev libjpeg-dev libpng-dev libtiff-dev

TESSDATA := $(VIRTUAL_ENV)/share/tessdata
TESSDATA_URL := https://github.com/tesseract-ocr/tessdata_fast
TESSERACT_TRAINEDDATA = $(ALL_TESSERACT_MODELS:%=$(TESSDATA)/%.traineddata)

stripdir = $(patsubst %/,%,$(dir $(1)))

# {{{ Install commonly used models
.PHONY: install-models
install-models: \
	install-models-tesseract \
	install-models-ocropus \
	install-models-calamari

UB_MANNHEIM_BACKUP_URL = https://ub-backup.bib.uni-mannheim.de/~stweil/ocrd-train/data
.PHONY: install-models-tesseract
install-models-tesseract: \
	$(ALL_TESSERACT_MODELS:%=%.traineddata) \
	frk.traineddata \
	deu.traineddata \
	script/Fraktur.traineddata \
	script/Latin.traineddata \
	$(TESSDATA)/GT4HistOCR_100000.traineddata \
	$(TESSDATA)/GT4HistOCR_300000.traineddata \
	$(TESSDATA)/GT4HistOCR_2000000.traineddata \
	$(TESSDATA)/fast/Fraktur_50000000.334_450937.traineddata \
	$(TESSDATA)/best/Fraktur_50000000.334_450937.traineddata

$(TESSDATA)/GT4HistOCR_100000.traineddata:
	mkdir -p $(dir $@); $(call WGET,$@,$(UB_MANNHEIM_BACKUP_URL)/$(notdir $@))

$(TESSDATA)/GT4HistOCR_300000.traineddata:
	mkdir -p $(dir $@); $(call WGET,$@,$(UB_MANNHEIM_BACKUP_URL)/$(notdir $@))

$(TESSDATA)/GT4HistOCR_2000000.traineddata:
	mkdir -p $(dir $@); $(call WGET,$@,$(UB_MANNHEIM_BACKUP_URL)/$(notdir $@))

$(TESSDATA)/fast/Fraktur_50000000.334_450937.traineddata:
	mkdir -p $(dir $@); $(call WGET,$@,$(UB_MANNHEIM_BACKUP_URL)/Fraktur_5000000/tessdata_fast/Fraktur_50000000.334_450937.traineddata)

$(TESSDATA)/best/Fraktur_50000000.334_450937.traineddata:
	mkdir -p $(dir $@); $(call WGET,$@,$(UB_MANNHEIM_BACKUP_URL)/Fraktur_5000000/tessdata_best/Fraktur_50000000.334_450937.traineddata)

OCROPUS_DATA_PATH := $(VIRTUAL_ENV)/share/ocropus
.PHONY: install-models-ocropus
install-models-ocropus: \
	$(OCROPUS_DATA_PATH)/en-default.pyrnn.gz \
	$(OCROPUS_DATA_PATH)/fraktur.pyrnn.gz \
	$(OCROPUS_DATA_PATH)/fraktur-jze.pyrnn.gz \
	$(OCROPUS_DATA_PATH)/LatinHist-98000.pyrnn.gz
	@if test -z "$(OCROPUS_DATA)";then \
		echo "Update your shell startup file to set the 'OCROPUS_DATA' environment variable:" ;\
		echo "bash: Add to $$HOME/.bashrc:" ;\
		echo "      export OCROPUS_DATA='$(OCROPUS_DATA_PATH)'" ;\
		echo "zsh: Add to $$HOME/.zshrc:" ;\
		echo "      export OCROPUS_DATA='$(OCROPUS_DATA_PATH)'" ;\
		echo "fish: Add to $$HOME/.config/fish/fish.config:" ;\
		echo "      setenv OCROPUS_DATA '$(OCROPUS_DATA_PATH)'" ;\
	fi

$(OCROPUS_DATA_PATH)/en-default.pyrnn.gz:
	mkdir -p $(dir $@)
	$(call WGET,$@,https://github.com/zuphilip/ocropy-models/raw/master/$(notdir $@))
$(OCROPUS_DATA_PATH)/fraktur.pyrnn.gz:
	mkdir -p $(dir $@)
	$(call WGET,$@,https://github.com/zuphilip/ocropy-models/raw/master/$(notdir $@))
$(OCROPUS_DATA_PATH)/fraktur-jze.pyrnn.gz:
	mkdir -p $(dir $@)
	$(call WGET,$@,https://github.com/jze/ocropus-model_fraktur/raw/master/fraktur.pyrnn.gz)
$(OCROPUS_DATA_PATH)/LatinHist-98000.pyrnn.gz:
	mkdir -p $(dir $@)
	$(call WGET,$@,https://github.com/chreul/OCR_Testdata_EarlyPrintedBooks/raw/master/LatinHist-98000.pyrnn.gz)

CALAMARI_DATA_PATH := $(VIRTUAL_ENV)/share/calamari
.PHONY: install-models-calamari
install-models-calamari: \
	$(CALAMARI_DATA_PATH)/GT4HistOCR/checkpoint

$(CALAMARI_DATA_PATH)/GT4HistOCR/checkpoint:
	mkdir -p $(dir $@)
	$(call WGET,/tmp/gt4histocr-qurator.tar.xz,https://qurator-data.de/calamari-models/GT4HistOCR/model.tar.xz)
	cd $(dir $@) && tar xf /tmp/gt4histocr-qurator.tar.xz
# }}}

# Install Tesseract with models.
.PHONY: install-tesseract
install-tesseract: $(BIN)/tesseract $(TESSERACT_TRAINEDDATA)
all: install-tesseract

# Convenience shortcut without the full path:
%.traineddata: $(TESSDATA)/%.traineddata
	$(MAKE) $^
script/%.traineddata: $(TESSDATA)/script/%.traineddata
	$(MAKE) $^

# Special rule for equ.traineddata which is only available from tesseract-ocr/tessdata.
$(TESSDATA)/equ.traineddata:
	@mkdir -p $(dir $@)
	$(call WGET,$@,https://github.com/tesseract-ocr/tessdata/raw/master/$(notdir $@)) || \
		{ $(RM) $@; false; }

# Default rule for all other traineddata models.
$(TESSDATA)/%.traineddata:
	@mkdir -p $(dir $@)
	$(call WGET,$@,$(TESSDATA_URL)/raw/master/$(notdir $@)) || \
	$(call WGET,$@,$(TESSDATA_URL)/raw/master/$(notdir $(call stripdir,$@))/$(notdir $@)) || \
		{ $(RM) $@; false; }

tesseract/configure: tesseract
	cd tesseract && ./autogen.sh

# Build and install Tesseract.
TESSERACT_CONFIG ?= --disable-openmp --disable-shared CXXFLAGS="-g -O2 -fPIC"
$(BIN)/tesseract: tesseract/configure
	mkdir -p $(VIRTUAL_ENV)/build/tesseract
	cd $(VIRTUAL_ENV)/build/tesseract && $(CURDIR)/tesseract/configure --prefix="$(VIRTUAL_ENV)" $(TESSERACT_CONFIG)
	cd $(VIRTUAL_ENV)/build/tesseract && $(MAKE) install

# Build and install Tesseract training tools.

TESSTRAIN_EXECUTABLES =
TESSTRAIN_EXECUTABLES += $(BIN)/ambiguous_words
TESSTRAIN_EXECUTABLES += $(BIN)/classifier_tester
TESSTRAIN_EXECUTABLES += $(BIN)/cntraining
TESSTRAIN_EXECUTABLES += $(BIN)/combine_lang_model
TESSTRAIN_EXECUTABLES += $(BIN)/combine_tessdata
TESSTRAIN_EXECUTABLES += $(BIN)/dawg2wordlist
TESSTRAIN_EXECUTABLES += $(BIN)/lstmeval
TESSTRAIN_EXECUTABLES += $(BIN)/lstmtraining
TESSTRAIN_EXECUTABLES += $(BIN)/merge_unicharsets
TESSTRAIN_EXECUTABLES += $(BIN)/mftraining
TESSTRAIN_EXECUTABLES += $(BIN)/set_unicharset_properties
TESSTRAIN_EXECUTABLES += $(BIN)/shapeclustering
TESSTRAIN_EXECUTABLES += $(BIN)/text2image
TESSTRAIN_EXECUTABLES += $(BIN)/unicharset_extractor
TESSTRAIN_EXECUTABLES += $(BIN)/wordlist2dawg

.PHONY: install-tesseract-training
install-tesseract-training: $(TESSTRAIN_EXECUTABLES)

$(call multirule,$(TESSTRAIN_EXECUTABLES)): tesseract/configure
	mkdir -p $(VIRTUAL_ENV)/build/tesseract
	$(MAKE) -C $(VIRTUAL_ENV)/build/tesseract training-install

# offer abbreviated forms (just the CLI name in the PATH,
# without its directory):
.PHONY: $(TESSTRAIN_EXECUTABLES:$(BIN)/%=%)
$(TESSTRAIN_EXECUTABLES:$(BIN)/%=%): %: $(BIN)/%

clean: clean-tesseract
.PHONY: clean-tesseract
clean-tesseract:
	$(RM) -r $(VIRTUAL_ENV)/build/tesseract
endif

# do not delete intermediate targets:
.SECONDARY:

# suppress all built-in suffix rules:
.SUFFIXES:

# allow installing system dependencies for all modules
# (mainly intended for docker, not recommended to use directly for live systems)
# reset ownership of submodules to that of ocrd_all
# (in case deps-ubuntu has been used with sudo and some modules were updated)
# install CUSTOM_DEPS first (which is required for the module updates)
deps-ubuntu: | custom-deps-ubuntu
	set -e; for dir in $^; do $(MAKE) -C $$dir deps-ubuntu; done
	chown -R --reference=$(CURDIR) .git $^

custom-deps-ubuntu:
	apt-get -y install $(CUSTOM_DEPS)

.PHONY: deps-ubuntu custom-deps-ubuntu

# Docker builds.
DOCKER_TAG ?= ocrd/all

# Several predefined selections
# (note: to arrive at smallest possible image size individually,
#  these variants won't share common layers / steps / data,
#  so build-time and bandwidth are n-fold)
.PHONY: dockers
ifdef DOCKERS_WITHOUT_REPOS
dockers: docker-minimum docker-medium docker-maximum
else
dockers: docker-minimum-git docker-medium-git docker-maximum-git
endif

# Selections which keep git repos and reference them for install
# (so components can be updated via git from the container alone)
docker-minimum-git docker-medium-git docker-maximum-git: PIP_OPTIONS = -e

# Minimum-size selection: use Ocropy binarization, use Tesseract from PPA
docker-minimum docker-minimum-git: DOCKER_MODULES = core ocrd_cis ocrd_fileformat ocrd_im6convert ocrd_pagetopdf ocrd_repair_inconsistencies ocrd_tesserocr ocrd_wrap tesserocr workflow-configuration
# Medium-size selection: add Olena binarization and Calamari, use Tesseract from git, add evaluation
docker-medium docker-medium-git: DOCKER_MODULES = core cor-asv-ann dinglehopper format-converters ocrd_calamari ocrd_cis ocrd_fileformat ocrd_im6convert ocrd_keraslm ocrd_olena ocrd_pagetopdf ocrd_repair_inconsistencies ocrd_segment ocrd_tesserocr ocrd_wrap tesseract tesserocr workflow-configuration
# Maximum-size selection: use all modules
docker-maximum docker-maximum-git: DOCKER_MODULES = $(OCRD_MODULES)

# Build rule for all selections
# (maybe we should add --network=host here for smoother build-time?)
docker%: Dockerfile $(DOCKER_MODULES)
	docker build \
	--build-arg VCS_REF=$$(git rev-parse --short HEAD) \
	--build-arg BUILD_DATE=$$(date -u +"%Y-%m-%dT%H:%M:%SZ") \
	--build-arg OCRD_MODULES="$(DOCKER_MODULES)" \
	--build-arg PIP_OPTIONS="$(PIP_OPTIONS)" \
	-t $(DOCKER_TAG):$(or $(*:-%=%),latest) .

<<<<<<< HEAD
=======
docker: DOCKER_MODULES ?= $(OCRD_MODULES)
docker: docker-latest

>>>>>>> 7971821e
# do not search for implicit rules here:
Makefile: ;

# eof<|MERGE_RESOLUTION|>--- conflicted
+++ resolved
@@ -72,11 +72,7 @@
 	all: installs all executables of all modules
 	install-tesseract: download, build and install Tesseract (with required models)
 	install-tesseract-training: build and install Tesseract training tools
-<<<<<<< HEAD
 	install-models: Downloads commonly used models to appropriate locations
-	fix-pip: try to repair conflicting requirements
-=======
->>>>>>> 7971821e
 	clean: removes the virtual environment directory, and clean-*
 	clean-tesseract: remove the build directory for tesseract
 	clean-olena: remove the build directory for ocrd_olena
@@ -737,12 +733,10 @@
 	--build-arg PIP_OPTIONS="$(PIP_OPTIONS)" \
 	-t $(DOCKER_TAG):$(or $(*:-%=%),latest) .
 
-<<<<<<< HEAD
-=======
+
 docker: DOCKER_MODULES ?= $(OCRD_MODULES)
 docker: docker-latest
 
->>>>>>> 7971821e
 # do not search for implicit rules here:
 Makefile: ;
 
