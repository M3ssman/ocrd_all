# Makefile for OCR-D

# Python version (python3 required).
PYTHON := python3
PIP_INSTALL ?= pip3 install

# directory for virtual Python environment
# (but re-use if already active):
VIRTUAL_ENV ?= $(CURDIR)/venv
export VIRTUAL_ENV

BIN := $(VIRTUAL_ENV)/bin
SHARE := $(VIRTUAL_ENV)/share
ACTIVATE_VENV := $(VIRTUAL_ENV)/bin/activate

define WGET
$(if $(shell which wget),wget -O $(1) $(2),$(if $(shell which curl),curl -o $(1) $(2),$(error "found no cmdline downloader (wget/curl)")))
endef

PKG_CONFIG_PATH := $(VIRTUAL_ENV)/lib/pkgconfig
export PKG_CONFIG_PATH

OCRD_EXECUTABLES = $(BIN)/ocrd # add more CLIs below
CUSTOM_INSTALL := $(BIN)/ocrd # add more non-pip installation targets below
CUSTOM_DEPS := core # add more modules which need deps-ubuntu below

OCRD_MODULES := $(shell git submodule status | while read commit dir ref; do echo $$dir; done)

.DEFAULT_GOAL = ocrd # all is too much for a default

.PHONY: all modules clean help show always-update

all: modules # add OCRD_EXECUTABLES at the end

clean:
	$(RM) -r $(CURDIR)/venv

define HELP
cat <<EOF
Rules to download and install all OCR-D module processors
from their source repositories into a single virtualenv.

Targets:
	ocrd: installs only the virtual environment and OCR-D/core packages
	modules: download all submodules to the managed revision
	all: installs all executables of all modules
	fix-pip: try to repair conflicting requirements
	install-tesseract: download, build and install Tesseract
	clean: removes the virtual environment directory
	show: lists the venv path and all executables (to be) installed
	docker: (re)build a docker image including all executables

Variables:
	VIRTUAL_ENV: path to (re-)use for the virtual environment
	PYTHON: name of the Python binary
	PIP_INSTALL: pass extra options to "pip install" like -q or -v
EOF
endef
export HELP
help: ;	@eval "$$HELP"

# update subrepos to the committed revisions:
# - depends on phony always-update,
#   so this will not only work on first checkout
# - updates the module to the revision registered here
# - then changes the time stamp of the directory to that
#   of the latest modified file contained in it,
#   so the directory can be used as a dependency
modules: $(OCRD_MODULES)
$(OCRD_MODULES): always-update
	git submodule sync --recursive $@
	git submodule status $@ | grep -q '^ ' || { \
		git submodule update --init --recursive $@ && \
		touch -r $$(find $@ -type f -newer $@ -o -type d -name $@ | tail -1) $@; }

$(ACTIVATE_VENV) $(VIRTUAL_ENV):
	$(PYTHON) -m venv $(VIRTUAL_ENV)
	. $(ACTIVATE_VENV) && $(PIP_INSTALL) --upgrade pip

# Get Python modules.

# avoid making this .PHONY so it does not have to be repeated
$(SHARE)/numpy: | $(ACTIVATE_VENV)
	. $(ACTIVATE_VENV) && $(PIP_INSTALL) numpy
	@touch $@

OCRD_EXECUTABLES += $(OCRD_KRAKEN)

OCRD_KRAKEN := $(BIN)/ocrd-kraken-binarize
OCRD_KRAKEN += $(BIN)/ocrd-kraken-segment

$(OCRD_KRAKEN): ocrd_kraken $(SHARE)/clstm

OCRD_EXECUTABLES += $(OCRD_OCROPY)

OCRD_OCROPY := $(BIN)/ocrd-ocropy-segment

$(OCRD_OCROPY): ocrd_ocropy

.PHONY: ocrd
ocrd: $(BIN)/ocrd
$(BIN)/ocrd: core
<<<<<<< HEAD
	. $(ACTIVATE_VENV) && cd $< && make install PIP_INSTALL="$(PIP_INSTALL) --force-reinstall"
	# workaround for core#351:
	. $(ACTIVATE_VENV) && cd $< && make install PIP_INSTALL="$(PIP_INSTALL) --no-deps"
=======
	. $(ACTIVATE_VENV) && cd $< && $(MAKE) install PIP_INSTALL="pip install --force-reinstall $(PIP_OPTIONS)"
>>>>>>> 2e8be31a

.PHONY: wheel
wheel: $(BIN)/wheel
$(BIN)/wheel: | $(ACTIVATE_VENV)
	. $(ACTIVATE_VENV) && $(PIP_INSTALL) --force-reinstall wheel

# Install Python modules from local code.

$(SHARE)/clstm: | $(SHARE)/numpy

OCRD_EXECUTABLES += $(OCRD_COR_ASV_ANN)

OCRD_COR_ASV_ANN := $(BIN)/ocrd-cor-asv-ann-evaluate
OCRD_COR_ASV_ANN += $(BIN)/ocrd-cor-asv-ann-process
OCRD_COR_ASV_ANN += $(BIN)/cor-asv-ann-train
OCRD_COR_ASV_ANN += $(BIN)/cor-asv-ann-eval
OCRD_COR_ASV_ANN += $(BIN)/cor-asv-ann-repl

$(OCRD_COR_ASV_ANN): cor-asv-ann

OCRD_EXECUTABLES += $(OCRD_COR_ASV_FST)

OCRD_COR_ASV_FST := $(BIN)/ocrd-cor-asv-fst-process
OCRD_COR_ASV_FST += $(BIN)/cor-asv-fst-train

$(OCRD_COR_ASV_FST): cor-asv-fst

OCRD_EXECUTABLES += $(OCRD_KERASLM)

OCRD_KERASLM := $(BIN)/ocrd-keraslm-rate
OCRD_KERASLM += $(BIN)/keraslm-rate

$(OCRD_KERASLM): ocrd_keraslm

OCRD_EXECUTABLES += $(BIN)/ocrd-im6convert
CUSTOM_INSTALL += $(BIN)/ocrd-im6convert
CUSTOM_DEPS += ocrd_im6convert

$(BIN)/ocrd-im6convert: ocrd_im6convert
	. $(ACTIVATE_VENV) && cd $< && $(MAKE) install

OCRD_EXECUTABLES += $(BIN)/ocrd-olena-binarize
CUSTOM_INSTALL += $(BIN)/ocrd-olena-binarize
CUSTOM_DEPS += ocrd_olena

$(BIN)/ocrd-olena-binarize: ocrd_olena
	. $(ACTIVATE_VENV) && cd $< && $(MAKE) install

OCRD_EXECUTABLES += $(BIN)/ocrd-dinglehopper

.PHONY: ocrd-dinglehopper
ocrd-dinglehopper: $(BIN)/ocrd-dinglehopper
$(BIN)/ocrd-dinglehopper: dinglehopper

OCRD_EXECUTABLES += $(OCRD_SEGMENT)
OCRD_SEGMENT := $(BIN)/ocrd-segment-evaluate
OCRD_SEGMENT += $(BIN)/ocrd-segment-extract-lines
OCRD_SEGMENT += $(BIN)/ocrd-segment-extract-regions
OCRD_SEGMENT += $(BIN)/ocrd-segment-repair
$(OCRD_SEGMENT): ocrd_segment

OCRD_EXECUTABLES += $(OCRD_TESSEROCR)
CUSTOM_DEPS += ocrd_tesserocr

OCRD_TESSEROCR := $(BIN)/ocrd-tesserocr-binarize
OCRD_TESSEROCR += $(BIN)/ocrd-tesserocr-crop
OCRD_TESSEROCR += $(BIN)/ocrd-tesserocr-deskew
OCRD_TESSEROCR += $(BIN)/ocrd-tesserocr-recognize
OCRD_TESSEROCR += $(BIN)/ocrd-tesserocr-segment-line
OCRD_TESSEROCR += $(BIN)/ocrd-tesserocr-segment-region
OCRD_TESSEROCR += $(BIN)/ocrd-tesserocr-segment-word

$(OCRD_TESSEROCR): ocrd_tesserocr $(SHARE)/tesserocr

OCRD_EXECUTABLES += $(OCRD_CIS)

OCRD_CIS := $(BIN)/ocrd-cis-align
OCRD_CIS += $(BIN)/ocrd-cis-data
OCRD_CIS += $(BIN)/ocrd-cis-ocropy-binarize
OCRD_CIS += $(BIN)/ocrd-cis-ocropy-clip
OCRD_CIS += $(BIN)/ocrd-cis-ocropy-denoise
OCRD_CIS += $(BIN)/ocrd-cis-ocropy-deskew
OCRD_CIS += $(BIN)/ocrd-cis-ocropy-dewarp
OCRD_CIS += $(BIN)/ocrd-cis-ocropy-rec
OCRD_CIS += $(BIN)/ocrd-cis-ocropy-recognize
OCRD_CIS += $(BIN)/ocrd-cis-ocropy-resegment
OCRD_CIS += $(BIN)/ocrd-cis-ocropy-segment
#OCRD_CIS += $(BIN)/ocrd-cis-ocropy-train
OCRD_CIS += $(BIN)/ocrd-cis-profile
OCRD_CIS += $(BIN)/ocrd-cis-wer

$(OCRD_CIS): ocrd_cis

OCRD_EXECUTABLES += $(OCRD_CALAMARI)

OCRD_CALAMARI := $(BIN)/ocrd-calamari-recognize

$(OCRD_CALAMARI): ocrd_calamari

OCRD_EXECUTABLES += $(OCRD_SEGMENTATION_RUNNER)

OCRD_SEGMENTATION_RUNNER := $(BIN)/ocropus-gpageseg-with-coords
OCRD_SEGMENTATION_RUNNER += $(BIN)/ocrd-pc-seg-process
OCRD_SEGMENTATION_RUNNER += $(BIN)/ocrd-pc-seg-single

$(OCRD_SEGMENTATION_RUNNER): segmentation-runner

OCRD_EXECUTABLES += $(OCRD_ANYBASEOCR)

OCRD_ANYBASEOCR := $(BIN)/ocrd-anybaseocr-crop
OCRD_ANYBASEOCR += $(BIN)/ocrd-anybaseocr-binarize
OCRD_ANYBASEOCR += $(BIN)/ocrd-anybaseocr-deskew
OCRD_ANYBASEOCR += $(BIN)/ocrd-anybaseocr-dewarp
OCRD_ANYBASEOCR += $(BIN)/ocrd-anybaseocr-tiseg
OCRD_ANYBASEOCR += $(BIN)/ocrd-anybaseocr-textline
OCRD_ANYBASEOCR += $(BIN)/ocrd-anybaseocr-layout-analysis
OCRD_ANYBASEOCR += $(BIN)/ocrd-anybaseocr-block-segmentation

$(OCRD_ANYBASEOCR): OCR-D-LAYoutERkennung

OCRD_EXECUTABLES += $(OCRD_TYPECLASS)

OCRD_TYPECLASS := $(BIN)/ocrd-typegroups-classifier
OCRD_TYPECLASS += $(BIN)/typegroups-classifier

$(OCRD_TYPECLASS): ocrd_typegroups_classifier

OCRD_EXECUTABLES += $(WORKFLOW_CONFIGURATION)
CUSTOM_INSTALL += $(WORKFLOW_CONFIGURATION)
CUSTOM_DEPS += workflow-configuration

WORKFLOW_CONFIGURATION := $(BIN)/ocrd-make
WORKFLOW_CONFIGURATION += $(BIN)/ocrd-import

$(BIN)/ocrd-make: workflow-configuration
	cd $< && $(MAKE) install

# Most recipes install more than one tool at once,
# which make does not know; To avoid races, these
# rules must be serialised. GNU make does not have
# local serialisation, so we can as well state it
# globally:
.NOTPARALLEL:

# Build by entering subdir (first dependent), then
# install gracefully with dependencies, and finally
# install again forcefully without depds (to ensure
# the binary itself updates):
$(filter-out $(CUSTOM_INSTALL),$(OCRD_EXECUTABLES)):
	. $(ACTIVATE_VENV) && cd $< && $(PIP_INSTALL) .
	. $(ACTIVATE_VENV) && cd $< && $(PIP_INSTALL) --no-deps --force-reinstall .

# avoid making these .PHONY so they do not have to be repeated:
# clstm tesserocr
$(SHARE)/%: % | $(ACTIVATE_VENV)
	. $(ACTIVATE_VENV) && cd $< && $(PIP_INSTALL) .
	@touch $@

# At last, add venv dependency (must not become first):
$(OCRD_EXECUTABLES) $(BIN)/wheel: | $(ACTIVATE_VENV)
$(OCRD_EXECUTABLES): | $(BIN)/wheel

.PHONY: fix-pip
# temporary workaround for conflicting requirements between modules:
# - opencv-python instead of opencv-python-headless (which needs X11 libs)
#   (pulled by OCR-D-LAYoutERkennung and segmentation-runner)
# - tensorflow>=2.0, tensorflow_gpu in another version
# - pillow==5.4.1 instead of >=6.2
fix-pip:
	$(PIP_INSTALL) --force-reinstall \
		opencv-python-headless \
		pillow>=6.2.0 \
		$(pip list | grep tensorflow-gpu | sed -E 's/-gpu +/==/')


# At last, we know what all OCRD_EXECUTABLES are:
all: $(OCRD_EXECUTABLES)

show:
	@echo VIRTUAL_ENV = $(VIRTUAL_ENV)
	@echo OCRD_MODULES = $(OCRD_MODULES)
	@echo OCRD_EXECUTABLES = $(OCRD_EXECUTABLES:$(BIN)/%=%)

# offer abbreviated forms (just the CLI name in the PATH,
# without its directory):
.PHONY: $(OCRD_EXECUTABLES:$(BIN)/%=%)
$(OCRD_EXECUTABLES:$(BIN)/%=%): %: $(BIN)/%

# Tesseract.

TESSDATA := $(VIRTUAL_ENV)/share/tessdata
TESSDATA_URL := https://github.com/tesseract-ocr/tessdata_fast
TESSERACT_TRAINEDDATA := $(TESSDATA)/eng.traineddata
TESSERACT_TRAINEDDATA += $(TESSDATA)/equ.traineddata
TESSERACT_TRAINEDDATA += $(TESSDATA)/osd.traineddata

stripdir = $(patsubst %/,%,$(dir $(1)))

# Install Tesseract and required models.
.PHONY: install-tesseract
install-tesseract: $(BIN)/tesseract $(TESSERACT_TRAINEDDATA)

# Convenience shortcut without the full path:
%.traineddata: $(TESSDATA)/%.traineddata
	$(MAKE) $^
script/%.traineddata: $(TESSDATA)/script/%.traineddata
	$(MAKE) $^

# Special rule for equ.traineddata which is only available from tesseract-ocr/tessdata.
$(TESSDATA)/equ.traineddata:
	@mkdir -p $(dir $@)
	$(call WGET,$@,https://github.com/tesseract-ocr/tessdata/raw/master/$(notdir $@)) || \
		{ $(RM) $@; false; }

# Default rule for all other traineddata models.
$(TESSDATA)/%.traineddata:
	@mkdir -p $(dir $@)
	$(call WGET,$@,$(TESSDATA_URL)/raw/master/$(notdir $@)) || \
	$(call WGET,$@,$(TESSDATA_URL)/raw/master/$(notdir $(call stripdir,$@))/$(notdir $@)) || \
		{ $(RM) $@; false; }

tesseract/configure: tesseract
	cd tesseract && ./autogen.sh

# Build and install Tesseract.
$(BIN)/tesseract: tesseract/configure
	mkdir -p tesseract/build
	cd tesseract/build && ../configure --disable-openmp --disable-shared --prefix="$(VIRTUAL_ENV)" CXXFLAGS="-g -O2 -fPIC"
	cd tesseract/build && $(MAKE) install

# do not delete intermediate targets:
.SECONDARY:

# suppress all built-in suffix rules:
.SUFFIXES:

# get the modules required by the given (1) executables
define requires-modules
$(shell LC_MESSAGES=C $(MAKE) -R -nd $(1) 2>&1 | \
	fgrep -e 'Considering target file' -e 'Trying rule prerequisite' | \
	cut -d\' -f2 | tr ' ' '\n' | fgrep -x $(OCRD_MODULES:%=-e %))
endef
# get only those (1) executables which depend on the given (2) set of allowed modules
define filter-executables
$(foreach tool, $(1), $(if $(filter-out $(2),$(call requires-modules, $(tool))),,$(tool)))
endef

# allow installing system dependencies for all modules
# (mainly intended for docker, not recommended for live systems)
# FIXME: we should find a way to filter based on the actual executables required
deps-ubuntu: CLSTM_DEPS = scons libprotobuf-dev protobuf-compiler libpng-dev libeigen3-dev swig
deps-ubuntu: $(CUSTOM_DEPS)
<<<<<<< HEAD
	set -e; for dir in $^; do make -C $$dir deps-ubuntu; done
	apt-get -y install wget build-essential automake $(CLSTM_DEPS)
=======
	set -e; for dir in $^; do $(MAKE) -C $$dir deps-ubuntu; done
	apt-get -y install wget python3-venv $(CLSTM_DEPS)
>>>>>>> 2e8be31a

.PHONY: docker
docker: DOCKER_TAG ?= ocrd/all
# opencv-python is not needed for Ubuntu x86_64
docker: DOCKER_MODULES ?= $(filter-out opencv-python/,$(OCRD_MODULES))
# get all available processors
docker: DOCKER_EXECUTABLES ?= $(OCRD_EXECUTABLES:$(BIN)/%=%)
docker: ALLOWED_EXECUTABLES = $(call filter-executables, $(DOCKER_EXECUTABLES), $(DOCKER_MODULES))
docker: Dockerfile modules
	docker build \
	--build-arg OCRD_EXECUTABLES="$(ALLOWED_EXECUTABLES)" \
	-t $(DOCKER_TAG) .

# do not search for implicit rules here:
Makefile: ;

# eof<|MERGE_RESOLUTION|>--- conflicted
+++ resolved
@@ -100,13 +100,9 @@
 .PHONY: ocrd
 ocrd: $(BIN)/ocrd
 $(BIN)/ocrd: core
-<<<<<<< HEAD
 	. $(ACTIVATE_VENV) && cd $< && make install PIP_INSTALL="$(PIP_INSTALL) --force-reinstall"
 	# workaround for core#351:
 	. $(ACTIVATE_VENV) && cd $< && make install PIP_INSTALL="$(PIP_INSTALL) --no-deps"
-=======
-	. $(ACTIVATE_VENV) && cd $< && $(MAKE) install PIP_INSTALL="pip install --force-reinstall $(PIP_OPTIONS)"
->>>>>>> 2e8be31a
 
 .PHONY: wheel
 wheel: $(BIN)/wheel
@@ -358,14 +354,10 @@
 # (mainly intended for docker, not recommended for live systems)
 # FIXME: we should find a way to filter based on the actual executables required
 deps-ubuntu: CLSTM_DEPS = scons libprotobuf-dev protobuf-compiler libpng-dev libeigen3-dev swig
+deps-ubuntu: TESSERACT_DEPS = g++ make automake
 deps-ubuntu: $(CUSTOM_DEPS)
-<<<<<<< HEAD
-	set -e; for dir in $^; do make -C $$dir deps-ubuntu; done
-	apt-get -y install wget build-essential automake $(CLSTM_DEPS)
-=======
 	set -e; for dir in $^; do $(MAKE) -C $$dir deps-ubuntu; done
-	apt-get -y install wget python3-venv $(CLSTM_DEPS)
->>>>>>> 2e8be31a
+	apt-get -y install wget python3-venv $(TESSERACT_DEPS) $(CLSTM_DEPS)
 
 .PHONY: docker
 docker: DOCKER_TAG ?= ocrd/all
